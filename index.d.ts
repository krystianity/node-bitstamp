declare module 'node-bitstamp' {
  export enum BitstampTradeType {
    buy = '0',
    sell = '1',
  }
  export interface IBitstampOptions {
    key: string
    secret: string
    clientId: string
    timeout: number
    rateLimit: boolean
  }

  export interface IBitstampOrderbook {
    timestamp: Date
    bids: string[][]
    asks: string[][]
  }

  export interface IBitstampLimitOrder {
    id: string
    datetime: Date
    type: BitstampTradeType
    price: number
    amount: number
  }

  export interface IBitstampLimitOrderInvalid {
    status: number
    reason: string
  }

  export interface BalanceResponseInvalid {
    error: string // error / OK
    reason: string // API key not found
    code: string // API0001
  }

  interface BitstampNodeRespose {
    status: number
    headers: {}
    body: string
  }

  export class Bitstamp {
    constructor(options: IBitstampOptions)

    ticker(currency?: CURRENCY): Promise<any>
    ohlcData(
      currency?: CURRENCY,
      start?: number,
      end?: number,
      step?: number,
      limit?: number
    ): Promise<any>

    orderBook(currency?: CURRENCY): Promise<{ status: number; headers: {}; body: IBitstampOrderbook }>

    balance(): Promise<BalanceResponseInvalid | any>

    // amount is quantity, price is per unit
    buyLimitOrder(
      amount: number,
      price: number,
      currency: CURRENCY,
      limit_price?: number,
      daily_order?: boolean,
    ): Promise<BitstampNodeRespose> // | IBitstampLimitOrderInvalid>

    // amount is quantity, price is per unit
    sellLimitOrder(
      amount: number,
      price: number,
      currency: CURRENCY,
      limit_price?: number,
      daily_order?: boolean,
    ): Promise<BitstampNodeRespose> //  | IBitstampLimitOrderInvalid>

    transactions(currency?: CURRENCY, time?: string): Promise<any>
<<<<<<< HEAD

=======
    cryptoTransactions(currency?: CURRENCY, time?: string): Promise<any>
>>>>>>> 1f54e82f
    close()
  }
  export enum CURRENCY {
    BTC_EUR,
    EUR_USD,
    XRP_USD,
    XRP_EUR,
    XRP_BTC,
    LTC_USD,
    LTC_EUR,
    LTC_BTC,
    ETH_USD,
    ETH_EUR,
    ETH_BTC,
  }
}<|MERGE_RESOLUTION|>--- conflicted
+++ resolved
@@ -77,11 +77,7 @@
     ): Promise<BitstampNodeRespose> //  | IBitstampLimitOrderInvalid>
 
     transactions(currency?: CURRENCY, time?: string): Promise<any>
-<<<<<<< HEAD
-
-=======
     cryptoTransactions(currency?: CURRENCY, time?: string): Promise<any>
->>>>>>> 1f54e82f
     close()
   }
   export enum CURRENCY {
