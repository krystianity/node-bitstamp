--- conflicted
+++ resolved
@@ -69,13 +69,8 @@
     ): Promise<BitstampNodeRespose> //  | IBitstampLimitOrderInvalid>
 
     transactions(currency?: CURRENCY, time?: string): Promise<any>
-<<<<<<< HEAD
-
     cryptoTransactions(currency?: CURRENCY, time?: string): Promise<any>
-=======
-      
     close()
->>>>>>> 7ad54f9e
   }
   export enum CURRENCY {
     BTC_EUR,
